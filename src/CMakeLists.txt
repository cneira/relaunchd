--- conflicted
+++ resolved
@@ -3,8 +3,8 @@
 set(CMAKE_C_FLAGS_RELEASE "${CMAKE_C_FLAGS_RELEASE} -Wall -Wextra")
 
 set(CMAKE_CXX_STANDARD 20)
-set(CMAKE_CXX_FLAGS_DEBUG   "-O0 -g3 -Wall -Wextra")
-set(CMAKE_CXX_FLAGS_RELEASE "-O3 -Wall -Wextra -Werror")
+set(CMAKE_CXX_FLAGS_DEBUG   "${CMAKE_CXX_FLAGS_DEBUG} -g3 -Wall -Wextra -Werror")
+set(CMAKE_CXX_FLAGS_RELEASE "${CMAKE_CXX_FLAGS_RELEASE} -Wall -Wextra")
 
 check_include_files(sys/limits.h, HAVE_SYS_LIMITS_H)
 
@@ -29,10 +29,10 @@
 
 if (USE_PRIVATE_DEPENDENCIES)
     # TODO: Is there a better way to access the CMake variables in this external project?
-    ExternalProject_Get_property(libucl SOURCE_DIR)
-    target_include_directories(launchd PRIVATE "${SOURCE_DIR}/include")
-    ExternalProject_Get_property(libucl BINARY_DIR)
-    target_link_libraries(launchd "${BINARY_DIR}/libucl.a")
+    ExternalProject_Get_property(libucl LIBUCL_SOURCE_DIR)
+    target_include_directories(launchd PRIVATE "${LIBUCL_SOURCE_DIR}/include")
+    ExternalProject_Get_property(libucl LIBUCL_BINARY_DIR)
+    target_link_libraries(launchd "${LIBUCL_BINARY_DIR}/libucl.a")
 else()
     target_link_libraries(launchd "-lucl")
 endif()
@@ -41,10 +41,10 @@
 else()
     if (USE_PRIVATE_DEPENDENCIES)
         # TODO: Is there a better way to access the CMake variables in this external project?
-        ExternalProject_Get_property(libkqueue SOURCE_DIR)
-        target_include_directories(launchd PRIVATE "${SOURCE_DIR}/include")
-        ExternalProject_Get_property(libkqueue BINARY_DIR)
-        target_link_libraries(launchd "${BINARY_DIR}/libkqueue.a")
+        ExternalProject_Get_property(libkqueue LIBKQUEUE_SOURCE_DIR)
+        include_directories(launchd PRIVATE "${LIBKQUEUE_SOURCE_DIR}/include")
+        ExternalProject_Get_property(libkqueue LIBKQUEUE_BINARY_DIR)
+        target_link_libraries(launchd "${LIBKQUEUE_BINARY_DIR}/libkqueue.a")
     else()
         target_link_libraries(launchd "-lkqueue")
     endif()
@@ -78,11 +78,6 @@
 # launchctl
 #
 
-<<<<<<< HEAD
-set(CMAKE_CXX_STANDARD 20)
-set(CMAKE_CXX_FLAGS_DEBUG   "${CMAKE_CXX_FLAGS_DEBUG} -g3 -Wall -Wextra -Werror")
-set(CMAKE_CXX_FLAGS_RELEASE "${CMAKE_CXX_FLAGS_RELEASE} -Wall -Wextra")
-=======
 add_executable(launchctl
         channel.h channel.cc
         launchctl.cc
@@ -90,14 +85,14 @@
         rpc_client.cc rpc_client.h
         util.h
         options.cc options.h)
->>>>>>> 8be87340
 
 if(HAVE_SYS_EVENT_H)
 else()
-    # TODO: Is there a better way to access the CMake variables in this external project?
-    ExternalProject_Get_property(libkqueue SOURCE_DIR)
-    target_include_directories(launchctl PRIVATE "${SOURCE_DIR}/include")
-    ExternalProject_Get_property(libkqueue BINARY_DIR)
-    target_link_libraries(launchctl "${BINARY_DIR}/libkqueue.a")
+    if (USE_PRIVATE_DEPENDENCIES)
+        # TODO: Is there a better way to access the CMake variables in this external project?
+        target_link_libraries(launchctl "${LIBKQUEUE_BINARY_DIR}/libkqueue.a")
+    else()
+        target_link_libraries(launchctl "-lkqueue")
+    endif()
     target_link_libraries(launchctl "pthread")
 endif()